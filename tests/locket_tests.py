import functools
import os
import io
import sys
import time
import signal

from nose.tools import istest, nottest
import spur

import locket
from .tempdir import create_temporary_dir


local_shell = spur.LocalShell()


@nottest
def test(func):
    @functools.wraps(func)
    @istest
    def run_test():
        with create_temporary_dir() as temp_dir:
            lock_path = os.path.join(temp_dir, "some-lock")
            return func(lock_path)

    return run_test


def with_lockers(func):
    @functools.wraps(func)
    def run_test(*args, **kwargs):
        lockers = []

        def spawn_locker(*args, **kwargs):
            locker = _Locker(*args, **kwargs)
            lockers.append(locker)
            return locker

        try:
            return func(*args, spawn_locker=spawn_locker, **kwargs)
        finally:
            for locker in lockers:
                locker.terminate()
                locker.wait()

    return run_test


@test
def single_process_can_obtain_uncontested_lock(lock_path):
    has_run = False
    with locket.lock_file(lock_path):
        has_run = True

    assert has_run


@test
def lock_can_be_acquired_with_timeout_of_zero(lock_path):
    has_run = False
    with locket.lock_file(lock_path, timeout=0):
        has_run = True

    assert has_run


@test
def lock_is_released_by_context_manager_exit(lock_path):
    has_run = False

    # Keep a reference to first_lock so it holds onto the lock
    first_lock = locket.lock_file(lock_path, timeout=0)

    with first_lock:
        pass

    with locket.lock_file(lock_path, timeout=0):
        has_run = True

    assert has_run


@test
def can_use_acquire_and_release_to_control_lock(lock_path):
    has_run = False
    lock = locket.lock_file(lock_path)
    lock.acquire()
    try:
        has_run = True
    finally:
        lock.release()

    assert has_run


@test
def thread_cannot_obtain_lock_using_same_object_twice_without_release(lock_path):
    with locket.lock_file(lock_path, timeout=0) as lock:
        try:
            lock.acquire()
            assert False, "Expected LockError"
        except locket.LockError:
            pass


@test
def thread_cannot_obtain_lock_using_same_path_twice_without_release(lock_path):
    with locket.lock_file(lock_path, timeout=0):
        lock = locket.lock_file(lock_path, timeout=0)
        try:
            lock.acquire()
            assert False, "Expected LockError"
        except locket.LockError:
            pass


@test
def thread_cannot_obtain_lock_using_same_path_with_different_arguments_without_release(lock_path):
    lock1 = locket.lock_file(lock_path, timeout=None)
    lock2 = locket.lock_file(lock_path, timeout=0)
    lock1.acquire()
    try:
        lock2.acquire()
        assert False, "Expected LockError"
    except locket.LockError:
        pass


@test
def the_same_lock_file_object_is_used_for_the_same_path(lock_path):
    # We explicitly check the same lock is used to ensure that the lock isn't
    # re-entrant, even if the underlying platform lock is re-entrant.
    first_lock = locket.lock_file(lock_path, timeout=0)
    second_lock = locket.lock_file(lock_path, timeout=0)
    assert first_lock._lock is second_lock._lock


@test
def the_same_lock_file_object_is_used_for_the_same_path_with_different_arguments(lock_path):
    # We explicitly check the same lock is used to ensure that the lock isn't
    # re-entrant, even if the underlying platform lock is re-entrant.
    first_lock = locket.lock_file(lock_path, timeout=None)
    second_lock = locket.lock_file(lock_path, timeout=0)
    assert first_lock._lock is second_lock._lock


@test
def different_file_objects_are_used_for_different_paths(lock_path):
    first_lock = locket.lock_file(lock_path, timeout=0)
    second_lock = locket.lock_file(lock_path + "-2", timeout=0)
    assert first_lock._lock is not second_lock._lock


@test
@with_lockers
def lock_file_blocks_until_lock_is_available(lock_path, spawn_locker):
    locker_1 = spawn_locker(lock_path)
    locker_2 = spawn_locker(lock_path)

    assert not locker_1.has_lock()
    assert not locker_2.has_lock()

    locker_1.acquire()
    time.sleep(0.1)
    locker_2.acquire()
    time.sleep(0.1)

    assert locker_1.has_lock()
    assert not locker_2.has_lock()

    locker_1.release()
    time.sleep(0.1)

    assert not locker_1.has_lock()
    assert locker_2.has_lock()

    locker_2.release()
    time.sleep(0.1)

    assert not locker_1.has_lock()
    assert not locker_2.has_lock()


@test
@with_lockers
def lock_is_released_if_holding_process_is_brutally_killed(lock_path, spawn_locker):
    locker_1 = spawn_locker(lock_path)
    locker_2 = spawn_locker(lock_path)

    assert not locker_1.has_lock()
    assert not locker_2.has_lock()

    locker_1.acquire()
    time.sleep(0.1)
    locker_2.acquire()
    time.sleep(0.1)

    assert locker_1.has_lock()
    assert not locker_2.has_lock()
<<<<<<< HEAD
    
    locker_1.kill(getattr(signal, "SIGKILL", signal.SIGTERM))
=======

    locker_1.terminate()
>>>>>>> dd5e61c9
    time.sleep(0.1)

    assert locker_2.has_lock()
    locker_2.release()


@test
@with_lockers
def can_set_timeout_to_zero_to_raise_exception_if_lock_cannot_be_acquired(lock_path, spawn_locker):
    locker_1 = spawn_locker(lock_path)
    locker_2 = spawn_locker(lock_path, timeout=0)

    assert not locker_1.has_lock()
    assert not locker_2.has_lock()

    locker_1.acquire()
    time.sleep(0.1)
    locker_2.acquire()
    time.sleep(0.1)

    assert locker_1.has_lock()
    assert not locker_2.has_lock()

    locker_1.release()
    time.sleep(0.1)

    assert not locker_1.has_lock()
    assert not locker_2.has_lock()
    assert locker_2.has_error()


@test
@with_lockers
def error_is_raised_after_timeout_has_expired(lock_path, spawn_locker):
    locker_1 = spawn_locker(lock_path)
    locker_2 = spawn_locker(lock_path, timeout=0.5)

    assert not locker_1.has_lock()
    assert not locker_2.has_lock()

    locker_1.acquire()
    time.sleep(0.1)
    locker_2.acquire()
    time.sleep(0.1)

    assert locker_1.has_lock()
    assert not locker_2.has_lock()
    assert not locker_2.has_error()

    time.sleep(1)

    assert locker_1.has_lock()
    assert not locker_2.has_lock()
    assert locker_2.has_error()
    
    locker_1.release()


@test
@with_lockers
def lock_is_acquired_if_available_before_timeout_expires(lock_path, spawn_locker):
    locker_1 = spawn_locker(lock_path)
    locker_2 = spawn_locker(lock_path, timeout=2)

    assert not locker_1.has_lock()
    assert not locker_2.has_lock()

    locker_1.acquire()
    time.sleep(0.1)
    locker_2.acquire()
    time.sleep(0.1)

    assert locker_1.has_lock()
    assert not locker_2.has_lock()
    assert not locker_2.has_error()

    time.sleep(0.5)
    locker_1.release()
    time.sleep(0.1)

    assert not locker_1.has_lock()
    assert locker_2.has_lock()

    locker_2.release()



class _Locker(object):
    def __init__(self, path, timeout=None):
        self._stdout = io.BytesIO()
        self._stderr = io.BytesIO()
        self._process = local_shell.spawn(
            [sys.executable, _locker_script_path, path, str(timeout)],
            stdout=self._stdout,
            stderr=self._stderr,
            allow_error=True,
        )

    def acquire(self):
        self._process.stdin_write(b"\n")

    def release(self):
        self._process.stdin_write(b"\n")

    def wait_for_lock(self):
        start_time = time.time()
        while not self.has_lock():
            if not self._process.is_running():
                raise self._process.wait_for_result().to_error()
            time.sleep(0.1)
            if time.time() - start_time > 1:
                raise RuntimeError("Could not acquire lock, stdout:\n{0}".format(self._stdout.getvalue()))

    def has_lock(self):
        lines = self._stdout_lines()
        return "Acquired" in lines and "Released" not in lines

    def has_error(self):
        return "LockError" in self._stdout_lines()

    def terminate(self):
        pid = int(self._stdout_lines()[0].strip())
        os.kill(pid, getattr(signal, "SIGKILL", 9))

    def wait(self):
        self._process.wait_for_result()

    def _stdout_lines(self):
        output = self._stdout.getvalue().decode("ascii")
        return [line.strip() for line in output.split("\n")]

_locker_script_path = os.path.join(os.path.dirname(__file__), "locker.py")<|MERGE_RESOLUTION|>--- conflicted
+++ resolved
@@ -198,13 +198,8 @@
 
     assert locker_1.has_lock()
     assert not locker_2.has_lock()
-<<<<<<< HEAD
-    
-    locker_1.kill(getattr(signal, "SIGKILL", signal.SIGTERM))
-=======
 
     locker_1.terminate()
->>>>>>> dd5e61c9
     time.sleep(0.1)
 
     assert locker_2.has_lock()
@@ -259,7 +254,7 @@
     assert locker_1.has_lock()
     assert not locker_2.has_lock()
     assert locker_2.has_error()
-    
+
     locker_1.release()
 
 
