sudo: false
language: python
python:
<<<<<<< HEAD
  - "2.7"
  - "3.5"
  - "3.6"
  - "pypy"
  - "pypy3"
install:
  - pip install -r test-requirements.txt
  - pip install -e .
script:
  - nosetests -v tests/
=======
  - "2.6"
  - "2.7"
  - "3.2"
  - "3.3"
  - "3.4"
  - "3.5"
  - "3.6"
  - "pypy"
install:
  - "pip install 'virtualenv<14.0.0' tox"
script: tox -e py
>>>>>>> e4459f1c
<|MERGE_RESOLUTION|>--- conflicted
+++ resolved
@@ -1,18 +1,6 @@
 sudo: false
 language: python
 python:
-<<<<<<< HEAD
-  - "2.7"
-  - "3.5"
-  - "3.6"
-  - "pypy"
-  - "pypy3"
-install:
-  - pip install -r test-requirements.txt
-  - pip install -e .
-script:
-  - nosetests -v tests/
-=======
   - "2.6"
   - "2.7"
   - "3.2"
@@ -23,5 +11,4 @@
   - "pypy"
 install:
   - "pip install 'virtualenv<14.0.0' tox"
-script: tox -e py
->>>>>>> e4459f1c
+script: tox -e py